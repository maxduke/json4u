--- conflicted
+++ resolved
@@ -62,23 +62,6 @@
           <ArrowLeft className="icon" />
         </ToolbarButton>
       )}
-<<<<<<< HEAD
-      {!isRoot && (
-        <ToolbarButton title={t(foldSiblings ? "fold siblings" : "unfold siblings")} onClick={triggerFoldSiblings}>
-          {foldSiblings ? <CopyMinus className="icon" /> : <CopyPlus className="icon" />}
-        </ToolbarButton>
-      )}
-      <ToolbarButton
-        title={t(fold ? "fold node" : "unfold node")}
-        onClick={() => {
-          callHandleClick(id, undefined, fold);
-          setFold(!fold);
-        }}
-      >
-        {fold ? <SquareMinus className="icon" /> : <SquarePlus className="icon" />}
-      </ToolbarButton>
-=======
->>>>>>> 902f4ad6
       <ToolbarButton
         title={t("reveal position in editor")}
         onClick={() => {
